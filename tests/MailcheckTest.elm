module MailcheckTest where

import String

import ElmTest exposing (..)
import Mailcheck exposing
    ( findClosestDomain
    , mailParts
    , MailParts
    , encodeEmail
    , suggest
    , suggestWith)


domains = ["google.com", "gmail.com", "emaildomain.com", "comcast.net", "facebook.com", "msn.com", "gmx.de"]
topLevelDomains = ["co.uk", "com", "org", "info", "fr"]
secondLevelDomains = ["yahoo", "hotmail", "mail", "live", "outlook", "gmx"]


type alias Mailcheck = Maybe (String, String, String)


tests : Test
tests =
    suite "Mailcheck tests"
      [ encodeEmailTests
      , mailPartsTests
      , findClosestDomainTests
      , suggestTests
      ]


findClosestDomainTests : Test
findClosestDomainTests =
    suite "findClosestDomain"
      [ runFcdTest "returns the most similar domain" domainsData
      , runFcdTest "returns the most similar second-level domain" secondLevelDomainsData
      , runFcdTest "returns the most similar top-level domain" topLevelDomainsData
      , runFcdTest "limit search and return Nothing as needed" findLimitSearchRange
      ]


-- List expect, input, domains
type alias ExpectedFindClosestDomainExamples = List (Maybe String, String, List String)


domainsData : ExpectedFindClosestDomainExamples
domainsData =
    [ (Just "google.com", "google.com", domains)
    , (Just "gmail.com", "gmail.com", domains)
    , (Just "emaildomain.com", "emaildoman.com", domains)
    , (Just "msn.com", "gmsn.com", domains)
    , (Just "gmail.com", "gmaik.com", domains)
    ]


secondLevelDomainsData : ExpectedFindClosestDomainExamples
secondLevelDomainsData =
    [ (Just "hotmail", "hotmial", secondLevelDomains)
    , (Just "yahoo", "tahoo", secondLevelDomains)
    , (Just "live", "livr", secondLevelDomains)
    , (Just "outlook", "outllok", secondLevelDomains)
    ]


topLevelDomainsData : ExpectedFindClosestDomainExamples
topLevelDomainsData =
    [ (Just "com", "cmo", topLevelDomains)
    , (Just "org", "ogr", topLevelDomains)
    , (Just "info", "ifno", topLevelDomains)
    , (Just "co.uk", "com.uk", topLevelDomains)
    ]


limitSearchStrings =
    [ "xxxxxx"
    , "ovenmat"
    ]


findLimitSearchRange : ExpectedFindClosestDomainExamples
findLimitSearchRange =
    [ (Just "ovenmat", "oven", limitSearchStrings)
    , (Nothing, "cat", limitSearchStrings)
    , (Nothing, "ve", limitSearchStrings)
    , (Just "ovenmat", "ven", limitSearchStrings)
    , (Just "ovenmat", "nma", limitSearchStrings)
    , (Just "ovenmat", "xenma", limitSearchStrings)
    , (Nothing, "mate", limitSearchStrings)
    ]


runFcdTest : String -> ExpectedFindClosestDomainExamples -> Test
runFcdTest name data =
<<<<<<< HEAD
    suite name <|
      List.map
        (\(expect, input, domains) ->
          test input -- input String doubles as test name
            (assertEqual
              expect
              (findClosestDomain input domains)
            )
        )
        data
=======
    let
      tests =
        List.map
          (\(expect, input, domains) ->
            test input -- input String doubles as test name
              (assertEqual
                expect
                (findClosestDomain 2.0 input domains)
              )
          ) data
    in
      suite name tests
>>>>>>> bc62bc06


mailPartsTests : Test
mailPartsTests =
    suite "mailParts"
      [ runMailPartsTest "returns a MailParts with of the address, the domain, and the top-level domain" mailPartsData
      , runMailPartsTest "splits RFC compliant emails" splitRfcCompliantData
      , runMailPartsTest "returns Nothing for email addresses that are not RFC compliant" splitNonRfcCompliantData
      , runMailPartsTest "trims spaces from the start and end of the string" splitTrimsSpacesData
      ]


-- List (email, (split result))
type alias ExpectedSplitEmailExamples = List (String, Maybe MailParts)


mailPartsInit : String -> String -> String -> String -> Maybe MailParts
mailPartsInit address domain sld tld =
    Just
      { topLevelDomain = tld,
        secondLevelDomain = sld,
        domain = domain,
        address = address
      }


mailPartsData : ExpectedSplitEmailExamples
mailPartsData =
    [ ( "test@example.com"
      , (mailPartsInit "test" "example.com" "example" "com")
      )
    , ( "test@example.co.uk"
      , (mailPartsInit "test" "example.co.uk" "example" "co.uk")
      )
    , ( "test@mail.randomsmallcompany.co.uk"
      , (mailPartsInit "test" "mail.randomsmallcompany.co.uk" "mail" "randomsmallcompany.co.uk")
      )
    ]


splitRfcCompliantData : ExpectedSplitEmailExamples
splitRfcCompliantData =
    [ ( "\"foo@bar\"@example.com"
      , mailPartsInit "\"foo@bar\"" "example.com" "example" "com"
      )
    , ( "containsnumbers1234567890@example.com"
      , mailPartsInit "containsnumbers1234567890" "example.com" "example" "com"
      )
    , ( "contains+symbol@example.com"
      , mailPartsInit "contains+symbol" "example.com" "example" "com"
      )
    , ( "contains-symbol@example.com"
      , mailPartsInit "contains-symbol" "example.com" "example" "com"
      )
    , ( "contains.symbol@domain.contains.symbol"
      , mailPartsInit "contains.symbol" "domain.contains.symbol" "domain" "contains.symbol"
      )

      {- Original mailcheck.js test
          expect(mailcheck.splitEmail('"contains.and\ symbols"@example.com')).toEqual({
            address:'"contains.and\ symbols"',
            domain:'example.com',
            topLevelDomain:'com',
            secondLevelDomain: 'example'
          });
        Modifications to test relative to original mailcheck.js are as follows
        * space is not escaped in Elm by '\' as it has different behaviour to javascript
      -}
    , ( "\"contains.and symbols\"@example.com"
      , mailPartsInit "\"contains.and symbols\"" "example.com" "example" "com"
      )
    , ( "\"contains.and.@.symbols.com\"@example.com"
      , mailPartsInit "\"contains.and.@.symbols.com\"" "example.com" "example" "com"
      )

      {- Original mailcheck.js test
          expect(mailcheck.splitEmail('"()<>[]:;@,\\\"!#$%&\'*+-/=?^_`{}|\ \ \ \ \ ~\ \ \ \ \ \ \ ?\ \ \ \ \ \ \ \ \ \ \ \ ^_`{}|~.a"@allthesymbols.com')).toEqual({
            address:'"()<>[]:;@,\\\"!#$%&\'*+-/=?^_`{}|\ \ \ \ \ ~\ \ \ \ \ \ \ ?\ \ \ \ \ \ \ \ \ \ \ \ ^_`{}|~.a"',
            domain:'allthesymbols.com',
            topLevelDomain:'com',
            secondLevelDomain: 'allthesymbols'
          });
        Modifications to test relative to original mailcheck.js are as follows
        * space is not escaped in Elm by '\' as it has different behaviour to javascript
        * backticks are not escaped by '\' in Elm
      -}
     , ( "\"()<>[]:;@,\\\"!#$%&'*+-/=?^_`{}|     ~       ?            ^_`{}|~.a\"@allthesymbols.com"
       , mailPartsInit "\"()<>[]:;@,\\\"!#$%&'*+-/=?^_`{}|     ~       ?            ^_`{}|~.a\""
              "allthesymbols.com"
              "allthesymbols"
              "com"
       )

    , ( "postbox@com"
      , mailPartsInit "postbox" "com" "" "com"
      )
    ]


splitNonRfcCompliantData : ExpectedSplitEmailExamples
splitNonRfcCompliantData =
    [ ( "example.com", Nothing )
    , ( "abc.example.com", Nothing )
    , ( "@example.com", Nothing )
    , ( "test@", Nothing )
    ]


splitTrimsSpacesData : ExpectedSplitEmailExamples
splitTrimsSpacesData =
    [ ( " postbox@com"
      , mailPartsInit "postbox" "com" "" "com"
      )
    , ( "postbox@com "
      , mailPartsInit "postbox" "com" "" "com"
      )
    ]


runMailPartsTest : String -> ExpectedSplitEmailExamples -> Test
runMailPartsTest name data =
    let
      tests =
        List.map
          (\(email, expect) ->
            test name -- name String doubles as test name
              (assertEqual
                expect
                (mailParts email)
              )
          ) data
    in
      suite name tests


encodeEmailTests =
    suite "encodeEmail tests"
      [ runEncodeEmailTest "example cases" encodeEmailExamples ]


-- List (input, output)
type alias ExpectedEncodeEmailExamples = List (String, String)


encodeEmailExamples : ExpectedEncodeEmailExamples
encodeEmailExamples =
  [ ( "hello@test.com", "hello@test.com" )
  , ( "hello+more@test.com", "hello+more@test.com" )
  , ( "hello+more(comment)@test.com", "hello+more(comment)@test.com" )
  , ( "(comment)hello+more@test.com", "(comment)hello+more@test.com" )
  , ( "a !#$%&'*+-/=?^_`{|}~\"@test.com", "a !#$%&'*+-/=?^_`{|}~\"@test.com")
  , ( "<script>alert(\"a\")</xscript>@emaildomain.con"
    , "%3Cscript%3Ealert(\"a\")%3C/xscript%3E@emaildomain.con" )
     -- Elm 0.16 Compiler broken for </script> in string, so splitting strings.
  , ( "<script>alert(\"a\")<" ++ "/script>@emaildomain.con", "%3Cscript%3Ealert(\"a\")%3C/script%3E@emaildomain.con" )
  ]


runEncodeEmailTest : String -> ExpectedEncodeEmailExamples -> Test
runEncodeEmailTest name data =
    let
      tests =
        List.map
          (\(input, expect) ->
            defaultTest
              (assertEqual
                expect
                (encodeEmail input)
              )
          ) data
    in
      suite name tests


suggestTests : Test
suggestTests = runSuggestTest "suggest cases" suggestionData


type SuggestCase
    = AnonSuggestCase (String -> Mailcheck, String, Mailcheck)
    | NamedSuggestCase (String, String -> Mailcheck, String, Mailcheck)


type alias ExpectedSuggestExamples = List SuggestCase


suggestionData : ExpectedSuggestExamples
suggestionData =
  [ AnonSuggestCase
      ( suggest
      , "test@gmail.co"
      , Just ("test", "gmail.com", "test@gmail.com")
      )
  , NamedSuggestCase
      ( "takes in an array of specified domains"
      , suggestWith domains [] []
      , "test@emaildomain.con"
      , Just ("test", "emaildomain.com", "test@emaildomain.com")
      )
  , NamedSuggestCase
      ( "domain not close to any domain in default domain list test@emaildomain.con but tld found"
      , suggest
      , "test@emaildomain.con"
      , Just ("test", "emaildomain.co.nz", "test@emaildomain.co.nz")
      )
  , NamedSuggestCase
      ( "custom domain list is near to misspelled domain"
      , suggestWith domains [] []
      , "test@xmaildomain.con"
      , Just ("test", "emaildomain.com", "test@emaildomain.com")
      )
  , AnonSuggestCase
      ( suggest
      , "contact@kicksend.com"
      , Nothing )
  , NamedSuggestCase
      ( "no suggestion if incomplete email provided"
      , suggest
      , "contact"
      , Nothing
      )
  , AnonSuggestCase
      ( suggest
      , "test@gmailc.om"
      , Just ("test", "gmail.com", "test@gmail.com")
      )
  , AnonSuggestCase
      ( suggestWith domains [] []
      , "test@emaildomain.co"
      , Just ("test", "emaildomain.com", "test@emaildomain.com")
      )
  , AnonSuggestCase
      ( suggestWith domains [] []
      , "test@gnail.con"
      , Just ("test", "gmail.com", "test@gmail.com")
      )
  , AnonSuggestCase
      ( suggestWith domains [] []
      , "test@gsnail.con"
      , Nothing
      )
  , AnonSuggestCase
      ( suggestWith domains [] []
      , "test@GNAIL.con"
      , Just ("test", "gmail.com", "test@gmail.com")
      )
  , AnonSuggestCase
      ( suggestWith domains [] []
      , "test@#gmail.com"
      , Just ("test", "gmail.com", "test@gmail.com")
      )
  , AnonSuggestCase
      ( suggestWith domains [] []
      , "test@comcast.nry"
      , Just ("test", "comcast.net", "test@comcast.net")
      )

  , AnonSuggestCase
      ( suggestWith domains secondLevelDomains topLevelDomains
      , "test@homail.con"
      , Just ("test", "hotmail.com", "test@hotmail.com")
      )
  , AnonSuggestCase
      ( suggestWith domains secondLevelDomains topLevelDomains
      , "test@hotmail.co"
      , Just ("test", "hotmail.com", "test@hotmail.com")
      )
  , AnonSuggestCase
      ( suggestWith domains secondLevelDomains topLevelDomains
      , "test@yajoo.com"
      , Just ("test", "yahoo.com", "test@yahoo.com")
      )
  , AnonSuggestCase
      ( suggestWith domains secondLevelDomains topLevelDomains
      , "test@randomsmallcompany.cmo"
      , Just ("test", "randomsmallcompany.com", "test@randomsmallcompany.com")
      )

  , NamedSuggestCase
      ( "empty email address produces NoSuggestion"
      , suggestWith domains secondLevelDomains topLevelDomains
      , ""
      , Nothing
      )
  , NamedSuggestCase
      ( "missing email address domain produces NoSuggestion"
      , suggestWith domains secondLevelDomains topLevelDomains
      , "test@"
      , Nothing
      )
  , NamedSuggestCase
      ( "not @ or domain in email produces NoSuggestion"
      , suggestWith domains secondLevelDomains topLevelDomains
      , "test@"
      , Nothing
      )

  , NamedSuggestCase
      ( "this test is for illustrative purposes as the splitEmail function should return a better representation of the true top-level domain in the case of an email address with subdomains. mailcheck will be unable to return a suggestion in the case of this email address"
      , suggestWith domains secondLevelDomains topLevelDomains
      , "test@mail.randomsmallcompany.cmo"
      , Nothing
      )

  , NamedSuggestCase
      ( "will not offer a suggestion that itself leads to another suggestion"
      , suggestWith domains secondLevelDomains topLevelDomains
      , "test@yahooo.cmo"
      , Just ("test", "yahoo.com", "test@yahoo.com")
      )

  , NamedSuggestCase
      ( "will not offer suggestions for valid 2ld-tld combinations"
      , suggestWith domains secondLevelDomains topLevelDomains
      , "test@yahoo.co.uk"
      , Nothing
      )

  , NamedSuggestCase
      ( "will not offer suggestions for valid 2ld-tld even if theres a close fully-specified domain"
      , suggestWith domains secondLevelDomains topLevelDomains
      , "test@gmx.fr"
      , Nothing
      )

  , NamedSuggestCase
      ( "an example used in readme"
      , suggestWith ["yohomail.com"] [ "supamail" ] [ "cosmic" ]
      , "test@ohomail.co"
      , Just ("test", "yohomail.com", "test@yohomail.com")
      )
  , NamedSuggestCase
      ( "an example used in readme"
      , suggestWith ["yohomail.com"] [ "supamail" ] [ "cosmic" ]
      , "test@fakedomain.comic"
      , Just ("test", "fakedomain.cosmic", "test@fakedomain.cosmic")
      )
  , NamedSuggestCase
      ( "an example used in readme"
      , suggestWith ["yohomail.com"] [ "supamail" ] [ "cosmic" ]
      , "test@supermail.comic"
      , Just ("test", "supamail.cosmic", "test@supamail.cosmic")
      )
  ]


runSuggestTest : String -> ExpectedSuggestExamples -> Test
runSuggestTest name data =
    let
      tests =
        List.map
          (\caseData->
            let
              (name, suggest, input, expect) =
                case caseData of
                  AnonSuggestCase (suggest', input', expect') ->
                    (input', suggest', input', expect')
                  NamedSuggestCase (name', suggest', input', expect') ->
                    (name', suggest', input', expect')
            in
              test name
                (assertEqual
                  expect
                  (suggest input)
                )
          ) data
    in
      suite name tests
<|MERGE_RESOLUTION|>--- conflicted
+++ resolved
@@ -1,487 +1,472 @@
-module MailcheckTest where
-
-import String
-
-import ElmTest exposing (..)
-import Mailcheck exposing
-    ( findClosestDomain
-    , mailParts
-    , MailParts
-    , encodeEmail
-    , suggest
-    , suggestWith)
-
-
-domains = ["google.com", "gmail.com", "emaildomain.com", "comcast.net", "facebook.com", "msn.com", "gmx.de"]
-topLevelDomains = ["co.uk", "com", "org", "info", "fr"]
-secondLevelDomains = ["yahoo", "hotmail", "mail", "live", "outlook", "gmx"]
-
-
-type alias Mailcheck = Maybe (String, String, String)
-
-
-tests : Test
-tests =
-    suite "Mailcheck tests"
-      [ encodeEmailTests
-      , mailPartsTests
-      , findClosestDomainTests
-      , suggestTests
-      ]
-
-
-findClosestDomainTests : Test
-findClosestDomainTests =
-    suite "findClosestDomain"
-      [ runFcdTest "returns the most similar domain" domainsData
-      , runFcdTest "returns the most similar second-level domain" secondLevelDomainsData
-      , runFcdTest "returns the most similar top-level domain" topLevelDomainsData
-      , runFcdTest "limit search and return Nothing as needed" findLimitSearchRange
-      ]
-
-
--- List expect, input, domains
-type alias ExpectedFindClosestDomainExamples = List (Maybe String, String, List String)
-
-
-domainsData : ExpectedFindClosestDomainExamples
-domainsData =
-    [ (Just "google.com", "google.com", domains)
-    , (Just "gmail.com", "gmail.com", domains)
-    , (Just "emaildomain.com", "emaildoman.com", domains)
-    , (Just "msn.com", "gmsn.com", domains)
-    , (Just "gmail.com", "gmaik.com", domains)
-    ]
-
-
-secondLevelDomainsData : ExpectedFindClosestDomainExamples
-secondLevelDomainsData =
-    [ (Just "hotmail", "hotmial", secondLevelDomains)
-    , (Just "yahoo", "tahoo", secondLevelDomains)
-    , (Just "live", "livr", secondLevelDomains)
-    , (Just "outlook", "outllok", secondLevelDomains)
-    ]
-
-
-topLevelDomainsData : ExpectedFindClosestDomainExamples
-topLevelDomainsData =
-    [ (Just "com", "cmo", topLevelDomains)
-    , (Just "org", "ogr", topLevelDomains)
-    , (Just "info", "ifno", topLevelDomains)
-    , (Just "co.uk", "com.uk", topLevelDomains)
-    ]
-
-
-limitSearchStrings =
-    [ "xxxxxx"
-    , "ovenmat"
-    ]
-
-
-findLimitSearchRange : ExpectedFindClosestDomainExamples
-findLimitSearchRange =
-    [ (Just "ovenmat", "oven", limitSearchStrings)
-    , (Nothing, "cat", limitSearchStrings)
-    , (Nothing, "ve", limitSearchStrings)
-    , (Just "ovenmat", "ven", limitSearchStrings)
-    , (Just "ovenmat", "nma", limitSearchStrings)
-    , (Just "ovenmat", "xenma", limitSearchStrings)
-    , (Nothing, "mate", limitSearchStrings)
-    ]
-
-
-runFcdTest : String -> ExpectedFindClosestDomainExamples -> Test
-runFcdTest name data =
-<<<<<<< HEAD
-    suite name <|
-      List.map
-        (\(expect, input, domains) ->
-          test input -- input String doubles as test name
-            (assertEqual
-              expect
-              (findClosestDomain input domains)
-            )
-        )
-        data
-=======
-    let
-      tests =
-        List.map
-          (\(expect, input, domains) ->
-            test input -- input String doubles as test name
-              (assertEqual
-                expect
-                (findClosestDomain 2.0 input domains)
-              )
-          ) data
-    in
-      suite name tests
->>>>>>> bc62bc06
-
-
-mailPartsTests : Test
-mailPartsTests =
-    suite "mailParts"
-      [ runMailPartsTest "returns a MailParts with of the address, the domain, and the top-level domain" mailPartsData
-      , runMailPartsTest "splits RFC compliant emails" splitRfcCompliantData
-      , runMailPartsTest "returns Nothing for email addresses that are not RFC compliant" splitNonRfcCompliantData
-      , runMailPartsTest "trims spaces from the start and end of the string" splitTrimsSpacesData
-      ]
-
-
--- List (email, (split result))
-type alias ExpectedSplitEmailExamples = List (String, Maybe MailParts)
-
-
-mailPartsInit : String -> String -> String -> String -> Maybe MailParts
-mailPartsInit address domain sld tld =
-    Just
-      { topLevelDomain = tld,
-        secondLevelDomain = sld,
-        domain = domain,
-        address = address
-      }
-
-
-mailPartsData : ExpectedSplitEmailExamples
-mailPartsData =
-    [ ( "test@example.com"
-      , (mailPartsInit "test" "example.com" "example" "com")
-      )
-    , ( "test@example.co.uk"
-      , (mailPartsInit "test" "example.co.uk" "example" "co.uk")
-      )
-    , ( "test@mail.randomsmallcompany.co.uk"
-      , (mailPartsInit "test" "mail.randomsmallcompany.co.uk" "mail" "randomsmallcompany.co.uk")
-      )
-    ]
-
-
-splitRfcCompliantData : ExpectedSplitEmailExamples
-splitRfcCompliantData =
-    [ ( "\"foo@bar\"@example.com"
-      , mailPartsInit "\"foo@bar\"" "example.com" "example" "com"
-      )
-    , ( "containsnumbers1234567890@example.com"
-      , mailPartsInit "containsnumbers1234567890" "example.com" "example" "com"
-      )
-    , ( "contains+symbol@example.com"
-      , mailPartsInit "contains+symbol" "example.com" "example" "com"
-      )
-    , ( "contains-symbol@example.com"
-      , mailPartsInit "contains-symbol" "example.com" "example" "com"
-      )
-    , ( "contains.symbol@domain.contains.symbol"
-      , mailPartsInit "contains.symbol" "domain.contains.symbol" "domain" "contains.symbol"
-      )
-
-      {- Original mailcheck.js test
-          expect(mailcheck.splitEmail('"contains.and\ symbols"@example.com')).toEqual({
-            address:'"contains.and\ symbols"',
-            domain:'example.com',
-            topLevelDomain:'com',
-            secondLevelDomain: 'example'
-          });
-        Modifications to test relative to original mailcheck.js are as follows
-        * space is not escaped in Elm by '\' as it has different behaviour to javascript
-      -}
-    , ( "\"contains.and symbols\"@example.com"
-      , mailPartsInit "\"contains.and symbols\"" "example.com" "example" "com"
-      )
-    , ( "\"contains.and.@.symbols.com\"@example.com"
-      , mailPartsInit "\"contains.and.@.symbols.com\"" "example.com" "example" "com"
-      )
-
-      {- Original mailcheck.js test
-          expect(mailcheck.splitEmail('"()<>[]:;@,\\\"!#$%&\'*+-/=?^_`{}|\ \ \ \ \ ~\ \ \ \ \ \ \ ?\ \ \ \ \ \ \ \ \ \ \ \ ^_`{}|~.a"@allthesymbols.com')).toEqual({
-            address:'"()<>[]:;@,\\\"!#$%&\'*+-/=?^_`{}|\ \ \ \ \ ~\ \ \ \ \ \ \ ?\ \ \ \ \ \ \ \ \ \ \ \ ^_`{}|~.a"',
-            domain:'allthesymbols.com',
-            topLevelDomain:'com',
-            secondLevelDomain: 'allthesymbols'
-          });
-        Modifications to test relative to original mailcheck.js are as follows
-        * space is not escaped in Elm by '\' as it has different behaviour to javascript
-        * backticks are not escaped by '\' in Elm
-      -}
-     , ( "\"()<>[]:;@,\\\"!#$%&'*+-/=?^_`{}|     ~       ?            ^_`{}|~.a\"@allthesymbols.com"
-       , mailPartsInit "\"()<>[]:;@,\\\"!#$%&'*+-/=?^_`{}|     ~       ?            ^_`{}|~.a\""
-              "allthesymbols.com"
-              "allthesymbols"
-              "com"
-       )
-
-    , ( "postbox@com"
-      , mailPartsInit "postbox" "com" "" "com"
-      )
-    ]
-
-
-splitNonRfcCompliantData : ExpectedSplitEmailExamples
-splitNonRfcCompliantData =
-    [ ( "example.com", Nothing )
-    , ( "abc.example.com", Nothing )
-    , ( "@example.com", Nothing )
-    , ( "test@", Nothing )
-    ]
-
-
-splitTrimsSpacesData : ExpectedSplitEmailExamples
-splitTrimsSpacesData =
-    [ ( " postbox@com"
-      , mailPartsInit "postbox" "com" "" "com"
-      )
-    , ( "postbox@com "
-      , mailPartsInit "postbox" "com" "" "com"
-      )
-    ]
-
-
-runMailPartsTest : String -> ExpectedSplitEmailExamples -> Test
-runMailPartsTest name data =
-    let
-      tests =
-        List.map
-          (\(email, expect) ->
-            test name -- name String doubles as test name
-              (assertEqual
-                expect
-                (mailParts email)
-              )
-          ) data
-    in
-      suite name tests
-
-
-encodeEmailTests =
-    suite "encodeEmail tests"
-      [ runEncodeEmailTest "example cases" encodeEmailExamples ]
-
-
--- List (input, output)
-type alias ExpectedEncodeEmailExamples = List (String, String)
-
-
-encodeEmailExamples : ExpectedEncodeEmailExamples
-encodeEmailExamples =
-  [ ( "hello@test.com", "hello@test.com" )
-  , ( "hello+more@test.com", "hello+more@test.com" )
-  , ( "hello+more(comment)@test.com", "hello+more(comment)@test.com" )
-  , ( "(comment)hello+more@test.com", "(comment)hello+more@test.com" )
-  , ( "a !#$%&'*+-/=?^_`{|}~\"@test.com", "a !#$%&'*+-/=?^_`{|}~\"@test.com")
-  , ( "<script>alert(\"a\")</xscript>@emaildomain.con"
-    , "%3Cscript%3Ealert(\"a\")%3C/xscript%3E@emaildomain.con" )
-     -- Elm 0.16 Compiler broken for </script> in string, so splitting strings.
-  , ( "<script>alert(\"a\")<" ++ "/script>@emaildomain.con", "%3Cscript%3Ealert(\"a\")%3C/script%3E@emaildomain.con" )
-  ]
-
-
-runEncodeEmailTest : String -> ExpectedEncodeEmailExamples -> Test
-runEncodeEmailTest name data =
-    let
-      tests =
-        List.map
-          (\(input, expect) ->
-            defaultTest
-              (assertEqual
-                expect
-                (encodeEmail input)
-              )
-          ) data
-    in
-      suite name tests
-
-
-suggestTests : Test
-suggestTests = runSuggestTest "suggest cases" suggestionData
-
-
-type SuggestCase
-    = AnonSuggestCase (String -> Mailcheck, String, Mailcheck)
-    | NamedSuggestCase (String, String -> Mailcheck, String, Mailcheck)
-
-
-type alias ExpectedSuggestExamples = List SuggestCase
-
-
-suggestionData : ExpectedSuggestExamples
-suggestionData =
-  [ AnonSuggestCase
-      ( suggest
-      , "test@gmail.co"
-      , Just ("test", "gmail.com", "test@gmail.com")
-      )
-  , NamedSuggestCase
-      ( "takes in an array of specified domains"
-      , suggestWith domains [] []
-      , "test@emaildomain.con"
-      , Just ("test", "emaildomain.com", "test@emaildomain.com")
-      )
-  , NamedSuggestCase
-      ( "domain not close to any domain in default domain list test@emaildomain.con but tld found"
-      , suggest
-      , "test@emaildomain.con"
-      , Just ("test", "emaildomain.co.nz", "test@emaildomain.co.nz")
-      )
-  , NamedSuggestCase
-      ( "custom domain list is near to misspelled domain"
-      , suggestWith domains [] []
-      , "test@xmaildomain.con"
-      , Just ("test", "emaildomain.com", "test@emaildomain.com")
-      )
-  , AnonSuggestCase
-      ( suggest
-      , "contact@kicksend.com"
-      , Nothing )
-  , NamedSuggestCase
-      ( "no suggestion if incomplete email provided"
-      , suggest
-      , "contact"
-      , Nothing
-      )
-  , AnonSuggestCase
-      ( suggest
-      , "test@gmailc.om"
-      , Just ("test", "gmail.com", "test@gmail.com")
-      )
-  , AnonSuggestCase
-      ( suggestWith domains [] []
-      , "test@emaildomain.co"
-      , Just ("test", "emaildomain.com", "test@emaildomain.com")
-      )
-  , AnonSuggestCase
-      ( suggestWith domains [] []
-      , "test@gnail.con"
-      , Just ("test", "gmail.com", "test@gmail.com")
-      )
-  , AnonSuggestCase
-      ( suggestWith domains [] []
-      , "test@gsnail.con"
-      , Nothing
-      )
-  , AnonSuggestCase
-      ( suggestWith domains [] []
-      , "test@GNAIL.con"
-      , Just ("test", "gmail.com", "test@gmail.com")
-      )
-  , AnonSuggestCase
-      ( suggestWith domains [] []
-      , "test@#gmail.com"
-      , Just ("test", "gmail.com", "test@gmail.com")
-      )
-  , AnonSuggestCase
-      ( suggestWith domains [] []
-      , "test@comcast.nry"
-      , Just ("test", "comcast.net", "test@comcast.net")
-      )
-
-  , AnonSuggestCase
-      ( suggestWith domains secondLevelDomains topLevelDomains
-      , "test@homail.con"
-      , Just ("test", "hotmail.com", "test@hotmail.com")
-      )
-  , AnonSuggestCase
-      ( suggestWith domains secondLevelDomains topLevelDomains
-      , "test@hotmail.co"
-      , Just ("test", "hotmail.com", "test@hotmail.com")
-      )
-  , AnonSuggestCase
-      ( suggestWith domains secondLevelDomains topLevelDomains
-      , "test@yajoo.com"
-      , Just ("test", "yahoo.com", "test@yahoo.com")
-      )
-  , AnonSuggestCase
-      ( suggestWith domains secondLevelDomains topLevelDomains
-      , "test@randomsmallcompany.cmo"
-      , Just ("test", "randomsmallcompany.com", "test@randomsmallcompany.com")
-      )
-
-  , NamedSuggestCase
-      ( "empty email address produces NoSuggestion"
-      , suggestWith domains secondLevelDomains topLevelDomains
-      , ""
-      , Nothing
-      )
-  , NamedSuggestCase
-      ( "missing email address domain produces NoSuggestion"
-      , suggestWith domains secondLevelDomains topLevelDomains
-      , "test@"
-      , Nothing
-      )
-  , NamedSuggestCase
-      ( "not @ or domain in email produces NoSuggestion"
-      , suggestWith domains secondLevelDomains topLevelDomains
-      , "test@"
-      , Nothing
-      )
-
-  , NamedSuggestCase
-      ( "this test is for illustrative purposes as the splitEmail function should return a better representation of the true top-level domain in the case of an email address with subdomains. mailcheck will be unable to return a suggestion in the case of this email address"
-      , suggestWith domains secondLevelDomains topLevelDomains
-      , "test@mail.randomsmallcompany.cmo"
-      , Nothing
-      )
-
-  , NamedSuggestCase
-      ( "will not offer a suggestion that itself leads to another suggestion"
-      , suggestWith domains secondLevelDomains topLevelDomains
-      , "test@yahooo.cmo"
-      , Just ("test", "yahoo.com", "test@yahoo.com")
-      )
-
-  , NamedSuggestCase
-      ( "will not offer suggestions for valid 2ld-tld combinations"
-      , suggestWith domains secondLevelDomains topLevelDomains
-      , "test@yahoo.co.uk"
-      , Nothing
-      )
-
-  , NamedSuggestCase
-      ( "will not offer suggestions for valid 2ld-tld even if theres a close fully-specified domain"
-      , suggestWith domains secondLevelDomains topLevelDomains
-      , "test@gmx.fr"
-      , Nothing
-      )
-
-  , NamedSuggestCase
-      ( "an example used in readme"
-      , suggestWith ["yohomail.com"] [ "supamail" ] [ "cosmic" ]
-      , "test@ohomail.co"
-      , Just ("test", "yohomail.com", "test@yohomail.com")
-      )
-  , NamedSuggestCase
-      ( "an example used in readme"
-      , suggestWith ["yohomail.com"] [ "supamail" ] [ "cosmic" ]
-      , "test@fakedomain.comic"
-      , Just ("test", "fakedomain.cosmic", "test@fakedomain.cosmic")
-      )
-  , NamedSuggestCase
-      ( "an example used in readme"
-      , suggestWith ["yohomail.com"] [ "supamail" ] [ "cosmic" ]
-      , "test@supermail.comic"
-      , Just ("test", "supamail.cosmic", "test@supamail.cosmic")
-      )
-  ]
-
-
-runSuggestTest : String -> ExpectedSuggestExamples -> Test
-runSuggestTest name data =
-    let
-      tests =
-        List.map
-          (\caseData->
-            let
-              (name, suggest, input, expect) =
-                case caseData of
-                  AnonSuggestCase (suggest', input', expect') ->
-                    (input', suggest', input', expect')
-                  NamedSuggestCase (name', suggest', input', expect') ->
-                    (name', suggest', input', expect')
-            in
-              test name
-                (assertEqual
-                  expect
-                  (suggest input)
-                )
-          ) data
-    in
-      suite name tests
+module MailcheckTest where
+
+import String
+
+import ElmTest exposing (..)
+import Mailcheck exposing
+    ( findClosestDomain
+    , mailParts
+    , MailParts
+    , encodeEmail
+    , suggest
+    , suggestWith)
+
+
+domains = ["google.com", "gmail.com", "emaildomain.com", "comcast.net", "facebook.com", "msn.com", "gmx.de"]
+topLevelDomains = ["co.uk", "com", "org", "info", "fr"]
+secondLevelDomains = ["yahoo", "hotmail", "mail", "live", "outlook", "gmx"]
+
+
+type alias Mailcheck = Maybe (String, String, String)
+
+
+tests : Test
+tests =
+    suite "Mailcheck tests"
+      [ encodeEmailTests
+      , mailPartsTests
+      , findClosestDomainTests
+      , suggestTests
+      ]
+
+
+findClosestDomainTests : Test
+findClosestDomainTests =
+    suite "findClosestDomain"
+      [ runFcdTest "returns the most similar domain" domainsData
+      , runFcdTest "returns the most similar second-level domain" secondLevelDomainsData
+      , runFcdTest "returns the most similar top-level domain" topLevelDomainsData
+      , runFcdTest "limit search and return Nothing as needed" findLimitSearchRange
+      ]
+
+
+-- List expect, input, domains
+type alias ExpectedFindClosestDomainExamples = List (Maybe String, String, List String)
+
+
+domainsData : ExpectedFindClosestDomainExamples
+domainsData =
+    [ (Just "google.com", "google.com", domains)
+    , (Just "gmail.com", "gmail.com", domains)
+    , (Just "emaildomain.com", "emaildoman.com", domains)
+    , (Just "msn.com", "gmsn.com", domains)
+    , (Just "gmail.com", "gmaik.com", domains)
+    ]
+
+
+secondLevelDomainsData : ExpectedFindClosestDomainExamples
+secondLevelDomainsData =
+    [ (Just "hotmail", "hotmial", secondLevelDomains)
+    , (Just "yahoo", "tahoo", secondLevelDomains)
+    , (Just "live", "livr", secondLevelDomains)
+    , (Just "outlook", "outllok", secondLevelDomains)
+    ]
+
+
+topLevelDomainsData : ExpectedFindClosestDomainExamples
+topLevelDomainsData =
+    [ (Just "com", "cmo", topLevelDomains)
+    , (Just "org", "ogr", topLevelDomains)
+    , (Just "info", "ifno", topLevelDomains)
+    , (Just "co.uk", "com.uk", topLevelDomains)
+    ]
+
+
+limitSearchStrings =
+    [ "xxxxxx"
+    , "ovenmat"
+    ]
+
+
+findLimitSearchRange : ExpectedFindClosestDomainExamples
+findLimitSearchRange =
+    [ (Just "ovenmat", "oven", limitSearchStrings)
+    , (Nothing, "cat", limitSearchStrings)
+    , (Nothing, "ve", limitSearchStrings)
+    , (Just "ovenmat", "ven", limitSearchStrings)
+    , (Just "ovenmat", "nma", limitSearchStrings)
+    , (Just "ovenmat", "xenma", limitSearchStrings)
+    , (Nothing, "mate", limitSearchStrings)
+    ]
+
+
+runFcdTest : String -> ExpectedFindClosestDomainExamples -> Test
+runFcdTest name data =
+    suite name <|
+      List.map
+        (\(expect, input, domains) ->
+          test input -- input String doubles as test name
+            (assertEqual
+              expect
+              (findClosestDomain 2.0 input domains)
+            )
+        )
+        data
+
+
+mailPartsTests : Test
+mailPartsTests =
+    suite "mailParts"
+      [ runMailPartsTest "returns a MailParts with of the address, the domain, and the top-level domain" mailPartsData
+      , runMailPartsTest "splits RFC compliant emails" splitRfcCompliantData
+      , runMailPartsTest "returns Nothing for email addresses that are not RFC compliant" splitNonRfcCompliantData
+      , runMailPartsTest "trims spaces from the start and end of the string" splitTrimsSpacesData
+      ]
+
+
+-- List (email, (split result))
+type alias ExpectedSplitEmailExamples = List (String, Maybe MailParts)
+
+
+mailPartsInit : String -> String -> String -> String -> Maybe MailParts
+mailPartsInit address domain sld tld =
+    Just
+      { topLevelDomain = tld,
+        secondLevelDomain = sld,
+        domain = domain,
+        address = address
+      }
+
+
+mailPartsData : ExpectedSplitEmailExamples
+mailPartsData =
+    [ ( "test@example.com"
+      , (mailPartsInit "test" "example.com" "example" "com")
+      )
+    , ( "test@example.co.uk"
+      , (mailPartsInit "test" "example.co.uk" "example" "co.uk")
+      )
+    , ( "test@mail.randomsmallcompany.co.uk"
+      , (mailPartsInit "test" "mail.randomsmallcompany.co.uk" "mail" "randomsmallcompany.co.uk")
+      )
+    ]
+
+
+splitRfcCompliantData : ExpectedSplitEmailExamples
+splitRfcCompliantData =
+    [ ( "\"foo@bar\"@example.com"
+      , mailPartsInit "\"foo@bar\"" "example.com" "example" "com"
+      )
+    , ( "containsnumbers1234567890@example.com"
+      , mailPartsInit "containsnumbers1234567890" "example.com" "example" "com"
+      )
+    , ( "contains+symbol@example.com"
+      , mailPartsInit "contains+symbol" "example.com" "example" "com"
+      )
+    , ( "contains-symbol@example.com"
+      , mailPartsInit "contains-symbol" "example.com" "example" "com"
+      )
+    , ( "contains.symbol@domain.contains.symbol"
+      , mailPartsInit "contains.symbol" "domain.contains.symbol" "domain" "contains.symbol"
+      )
+
+      {- Original mailcheck.js test
+          expect(mailcheck.splitEmail('"contains.and\ symbols"@example.com')).toEqual({
+            address:'"contains.and\ symbols"',
+            domain:'example.com',
+            topLevelDomain:'com',
+            secondLevelDomain: 'example'
+          });
+        Modifications to test relative to original mailcheck.js are as follows
+        * space is not escaped in Elm by '\' as it has different behaviour to javascript
+      -}
+    , ( "\"contains.and symbols\"@example.com"
+      , mailPartsInit "\"contains.and symbols\"" "example.com" "example" "com"
+      )
+    , ( "\"contains.and.@.symbols.com\"@example.com"
+      , mailPartsInit "\"contains.and.@.symbols.com\"" "example.com" "example" "com"
+      )
+
+      {- Original mailcheck.js test
+          expect(mailcheck.splitEmail('"()<>[]:;@,\\\"!#$%&\'*+-/=?^_`{}|\ \ \ \ \ ~\ \ \ \ \ \ \ ?\ \ \ \ \ \ \ \ \ \ \ \ ^_`{}|~.a"@allthesymbols.com')).toEqual({
+            address:'"()<>[]:;@,\\\"!#$%&\'*+-/=?^_`{}|\ \ \ \ \ ~\ \ \ \ \ \ \ ?\ \ \ \ \ \ \ \ \ \ \ \ ^_`{}|~.a"',
+            domain:'allthesymbols.com',
+            topLevelDomain:'com',
+            secondLevelDomain: 'allthesymbols'
+          });
+        Modifications to test relative to original mailcheck.js are as follows
+        * space is not escaped in Elm by '\' as it has different behaviour to javascript
+        * backticks are not escaped by '\' in Elm
+      -}
+     , ( "\"()<>[]:;@,\\\"!#$%&'*+-/=?^_`{}|     ~       ?            ^_`{}|~.a\"@allthesymbols.com"
+       , mailPartsInit "\"()<>[]:;@,\\\"!#$%&'*+-/=?^_`{}|     ~       ?            ^_`{}|~.a\""
+              "allthesymbols.com"
+              "allthesymbols"
+              "com"
+       )
+
+    , ( "postbox@com"
+      , mailPartsInit "postbox" "com" "" "com"
+      )
+    ]
+
+
+splitNonRfcCompliantData : ExpectedSplitEmailExamples
+splitNonRfcCompliantData =
+    [ ( "example.com", Nothing )
+    , ( "abc.example.com", Nothing )
+    , ( "@example.com", Nothing )
+    , ( "test@", Nothing )
+    ]
+
+
+splitTrimsSpacesData : ExpectedSplitEmailExamples
+splitTrimsSpacesData =
+    [ ( " postbox@com"
+      , mailPartsInit "postbox" "com" "" "com"
+      )
+    , ( "postbox@com "
+      , mailPartsInit "postbox" "com" "" "com"
+      )
+    ]
+
+
+runMailPartsTest : String -> ExpectedSplitEmailExamples -> Test
+runMailPartsTest name data =
+    let
+      tests =
+        List.map
+          (\(email, expect) ->
+            test name -- name String doubles as test name
+              (assertEqual
+                expect
+                (mailParts email)
+              )
+          ) data
+    in
+      suite name tests
+
+
+encodeEmailTests =
+    suite "encodeEmail tests"
+      [ runEncodeEmailTest "example cases" encodeEmailExamples ]
+
+
+-- List (input, output)
+type alias ExpectedEncodeEmailExamples = List (String, String)
+
+
+encodeEmailExamples : ExpectedEncodeEmailExamples
+encodeEmailExamples =
+  [ ( "hello@test.com", "hello@test.com" )
+  , ( "hello+more@test.com", "hello+more@test.com" )
+  , ( "hello+more(comment)@test.com", "hello+more(comment)@test.com" )
+  , ( "(comment)hello+more@test.com", "(comment)hello+more@test.com" )
+  , ( "a !#$%&'*+-/=?^_`{|}~\"@test.com", "a !#$%&'*+-/=?^_`{|}~\"@test.com")
+  , ( "<script>alert(\"a\")</xscript>@emaildomain.con"
+    , "%3Cscript%3Ealert(\"a\")%3C/xscript%3E@emaildomain.con" )
+     -- Elm 0.16 Compiler broken for </script> in string, so splitting strings.
+  , ( "<script>alert(\"a\")<" ++ "/script>@emaildomain.con", "%3Cscript%3Ealert(\"a\")%3C/script%3E@emaildomain.con" )
+  ]
+
+
+runEncodeEmailTest : String -> ExpectedEncodeEmailExamples -> Test
+runEncodeEmailTest name data =
+    let
+      tests =
+        List.map
+          (\(input, expect) ->
+            defaultTest
+              (assertEqual
+                expect
+                (encodeEmail input)
+              )
+          ) data
+    in
+      suite name tests
+
+
+suggestTests : Test
+suggestTests = runSuggestTest "suggest cases" suggestionData
+
+
+type SuggestCase
+    = AnonSuggestCase (String -> Mailcheck, String, Mailcheck)
+    | NamedSuggestCase (String, String -> Mailcheck, String, Mailcheck)
+
+
+type alias ExpectedSuggestExamples = List SuggestCase
+
+
+suggestionData : ExpectedSuggestExamples
+suggestionData =
+  [ AnonSuggestCase
+      ( suggest
+      , "test@gmail.co"
+      , Just ("test", "gmail.com", "test@gmail.com")
+      )
+  , NamedSuggestCase
+      ( "takes in an array of specified domains"
+      , suggestWith domains [] []
+      , "test@emaildomain.con"
+      , Just ("test", "emaildomain.com", "test@emaildomain.com")
+      )
+  , NamedSuggestCase
+      ( "domain not close to any domain in default domain list test@emaildomain.con but tld found"
+      , suggest
+      , "test@emaildomain.con"
+      , Just ("test", "emaildomain.co.nz", "test@emaildomain.co.nz")
+      )
+  , NamedSuggestCase
+      ( "custom domain list is near to misspelled domain"
+      , suggestWith domains [] []
+      , "test@xmaildomain.con"
+      , Just ("test", "emaildomain.com", "test@emaildomain.com")
+      )
+  , AnonSuggestCase
+      ( suggest
+      , "contact@kicksend.com"
+      , Nothing )
+  , NamedSuggestCase
+      ( "no suggestion if incomplete email provided"
+      , suggest
+      , "contact"
+      , Nothing
+      )
+  , AnonSuggestCase
+      ( suggest
+      , "test@gmailc.om"
+      , Just ("test", "gmail.com", "test@gmail.com")
+      )
+  , AnonSuggestCase
+      ( suggestWith domains [] []
+      , "test@emaildomain.co"
+      , Just ("test", "emaildomain.com", "test@emaildomain.com")
+      )
+  , AnonSuggestCase
+      ( suggestWith domains [] []
+      , "test@gnail.con"
+      , Just ("test", "gmail.com", "test@gmail.com")
+      )
+  , AnonSuggestCase
+      ( suggestWith domains [] []
+      , "test@gsnail.con"
+      , Nothing
+      )
+  , AnonSuggestCase
+      ( suggestWith domains [] []
+      , "test@GNAIL.con"
+      , Just ("test", "gmail.com", "test@gmail.com")
+      )
+  , AnonSuggestCase
+      ( suggestWith domains [] []
+      , "test@#gmail.com"
+      , Just ("test", "gmail.com", "test@gmail.com")
+      )
+  , AnonSuggestCase
+      ( suggestWith domains [] []
+      , "test@comcast.nry"
+      , Just ("test", "comcast.net", "test@comcast.net")
+      )
+
+  , AnonSuggestCase
+      ( suggestWith domains secondLevelDomains topLevelDomains
+      , "test@homail.con"
+      , Just ("test", "hotmail.com", "test@hotmail.com")
+      )
+  , AnonSuggestCase
+      ( suggestWith domains secondLevelDomains topLevelDomains
+      , "test@hotmail.co"
+      , Just ("test", "hotmail.com", "test@hotmail.com")
+      )
+  , AnonSuggestCase
+      ( suggestWith domains secondLevelDomains topLevelDomains
+      , "test@yajoo.com"
+      , Just ("test", "yahoo.com", "test@yahoo.com")
+      )
+  , AnonSuggestCase
+      ( suggestWith domains secondLevelDomains topLevelDomains
+      , "test@randomsmallcompany.cmo"
+      , Just ("test", "randomsmallcompany.com", "test@randomsmallcompany.com")
+      )
+
+  , NamedSuggestCase
+      ( "empty email address produces NoSuggestion"
+      , suggestWith domains secondLevelDomains topLevelDomains
+      , ""
+      , Nothing
+      )
+  , NamedSuggestCase
+      ( "missing email address domain produces NoSuggestion"
+      , suggestWith domains secondLevelDomains topLevelDomains
+      , "test@"
+      , Nothing
+      )
+  , NamedSuggestCase
+      ( "not @ or domain in email produces NoSuggestion"
+      , suggestWith domains secondLevelDomains topLevelDomains
+      , "test@"
+      , Nothing
+      )
+
+  , NamedSuggestCase
+      ( "this test is for illustrative purposes as the splitEmail function should return a better representation of the true top-level domain in the case of an email address with subdomains. mailcheck will be unable to return a suggestion in the case of this email address"
+      , suggestWith domains secondLevelDomains topLevelDomains
+      , "test@mail.randomsmallcompany.cmo"
+      , Nothing
+      )
+
+  , NamedSuggestCase
+      ( "will not offer a suggestion that itself leads to another suggestion"
+      , suggestWith domains secondLevelDomains topLevelDomains
+      , "test@yahooo.cmo"
+      , Just ("test", "yahoo.com", "test@yahoo.com")
+      )
+
+  , NamedSuggestCase
+      ( "will not offer suggestions for valid 2ld-tld combinations"
+      , suggestWith domains secondLevelDomains topLevelDomains
+      , "test@yahoo.co.uk"
+      , Nothing
+      )
+
+  , NamedSuggestCase
+      ( "will not offer suggestions for valid 2ld-tld even if theres a close fully-specified domain"
+      , suggestWith domains secondLevelDomains topLevelDomains
+      , "test@gmx.fr"
+      , Nothing
+      )
+
+  , NamedSuggestCase
+      ( "an example used in readme"
+      , suggestWith ["yohomail.com"] [ "supamail" ] [ "cosmic" ]
+      , "test@ohomail.co"
+      , Just ("test", "yohomail.com", "test@yohomail.com")
+      )
+  , NamedSuggestCase
+      ( "an example used in readme"
+      , suggestWith ["yohomail.com"] [ "supamail" ] [ "cosmic" ]
+      , "test@fakedomain.comic"
+      , Just ("test", "fakedomain.cosmic", "test@fakedomain.cosmic")
+      )
+  , NamedSuggestCase
+      ( "an example used in readme"
+      , suggestWith ["yohomail.com"] [ "supamail" ] [ "cosmic" ]
+      , "test@supermail.comic"
+      , Just ("test", "supamail.cosmic", "test@supamail.cosmic")
+      )
+  ]
+
+
+runSuggestTest : String -> ExpectedSuggestExamples -> Test
+runSuggestTest name data =
+    let
+      tests =
+        List.map
+          (\caseData->
+            let
+              (name, suggest, input, expect) =
+                case caseData of
+                  AnonSuggestCase (suggest', input', expect') ->
+                    (input', suggest', input', expect')
+                  NamedSuggestCase (name', suggest', input', expect') ->
+                    (name', suggest', input', expect')
+            in
+              test name
+                (assertEqual
+                  expect
+                  (suggest input)
+                )
+          ) data
+    in
+      suite name tests